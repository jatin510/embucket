--- conflicted
+++ resolved
@@ -330,108 +330,4 @@
             })
             .collect()
     }
-<<<<<<< HEAD
-}
-
-#[cfg(test)]
-mod tests {
-    use super::*;
-    use std::sync::Arc;
-
-    use core_metastore::{
-        Database as MetastoreDatabase, Metastore, Schema as MetastoreSchema,
-        SchemaIdent as MetastoreSchemaIdent, SlateDBMetastore, Volume as MetastoreVolume,
-    };
-
-    use crate::{query::QueryContext, session::UserSession};
-
-    #[tokio::test]
-    #[allow(clippy::expect_used, clippy::manual_let_else, clippy::too_many_lines)]
-    async fn test_create_table_and_insert() {
-        let metastore = SlateDBMetastore::new_in_memory().await;
-        metastore
-            .create_volume(
-                MetastoreVolume::new(
-                    "test_volume".to_string(),
-                    core_metastore::VolumeType::Memory,
-                ),
-            )
-            .await
-            .expect("Failed to create volume");
-        metastore
-            .create_database(
-                MetastoreDatabase {
-                    ident: "benchmark".to_string(),
-                    properties: None,
-                    volume: "test_volume".to_string(),
-                },
-            )
-            .await
-            .expect("Failed to create database");
-        let schema_ident = MetastoreSchemaIdent {
-            database: "benchmark".to_string(),
-            schema: "public".to_string(),
-        };
-        metastore
-            .create_schema(
-                &schema_ident.clone(),
-                MetastoreSchema {
-                    ident: schema_ident,
-                    properties: None,
-                },
-            )
-            .await
-            .expect("Failed to create schema");
-        let session = Arc::new(
-            UserSession::new(metastore)
-                .await
-                .expect("Failed to create user session"),
-        );
-        let create_query = r"
-        CREATE TABLE benchmark.public.hits
-        (
-            WatchID BIGINT NOT NULL,
-            JavaEnable INTEGER NOT NULL,
-            Title TEXT NOT NULL,
-            GoodEvent INTEGER NOT NULL,
-            EventTime BIGINT NOT NULL,
-            EventDate INTEGER NOT NULL,
-            CounterID INTEGER NOT NULL,
-            ClientIP INTEGER NOT NULL,
-            PRIMARY KEY (CounterID, EventDate, EventTime, WatchID)
-        );
-    ";
-        let mut query1 = session.query(create_query, QueryContext::default());
-
-        let statement = query1.parse_query().expect("Failed to parse query");
-        let result = query1.execute().await.expect("Failed to execute query");
-
-        let all_query = session
-            .query("SHOW TABLES", QueryContext::default())
-            .execute()
-            .await
-            .expect("Failed to execute query");
-
-        let insert_query = session
-            .query(
-                "INSERT INTO benchmark.public.hits VALUES (1, 1, 'test', 1, 1, 1, 1, 1)",
-                QueryContext::default(),
-            )
-            .execute()
-            .await
-            .expect("Failed to execute query");
-
-        let select_query = session
-            .query(
-                "SELECT * FROM benchmark.public.hits",
-                QueryContext::default(),
-            )
-            .execute()
-            .await
-            .expect("Failed to execute query");
-
-        insta::assert_debug_snapshot!((statement, result, all_query, insert_query, select_query));
-    }
-=======
->>>>>>> 01fab003
 }